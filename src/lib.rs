--- conflicted
+++ resolved
@@ -46,6 +46,54 @@
 //! let decrypted_data = encrypted_data.decrypt(&context.get_secret_key().unwrap());
 //! ```
 
+//! A library for homomorphic encryption.
+//! 
+//! # Usage
+//! 
+//! Data is represented as `Vec<bool>`, to match binary representation.
+//! `Data` instances can either be created from a `usize` or from a `Vec<bool>` (raw data).
+//! 
+//! User must then provide a context to its operations, which contains the secret key and the public key.
+//! `Context` contains the `Parameters`, `SecretKey` and `PublicKey`.
+//! 
+//! Once set, the secret key can be used to decrypt the data, while the public key can be used to encrypt the data.
+//! Encryption can only be performed on `Data` instances, while decryption can only be performed on `EncryptedData` instances.
+//! 
+//! For now, `EncryptedData` represents integers. This means you can perform addition as well as multiplication on encrypted data.
+//! 
+//! # Notes
+//! 
+//! The backend might undergo heavy changes for performance reasons.
+//! 
+//! Also, the fronted may change to provide a more generic interface.
+//! 
+//! The library is highly parallelized, using the `rayon` crate.
+//! 
+//! # Examples
+//! 
+//! ```
+//! use homomorph::{Context, Data, Parameters};
+//! use rand::thread_rng;
+//! 
+//! // Define the parameters
+//! // -------------------------- d, dp, delta, tau
+//! let params = Parameters::new(256, 256, 128, 256);
+//! 
+//! // Create a new context
+//! let mut context = Context::new(params);
+//! // Initialize keys
+//! context.generate_secret_key(&mut thread_rng());
+//! // Notice that the public key is generated after the secret key
+//! context.generate_public_key(&mut thread_rng());
+//! 
+//! // Create data from a usize
+//! let data = Data::from_usize(42);
+//! // Encrypt the data using the public key
+//! let encrypted_data = data.encrypt(&context.get_public_key().unwrap(), &mut thread_rng());
+//! // Decrypt the data using the secret key
+//! let decrypted_data = encrypted_data.decrypt(&context.get_secret_key().unwrap());
+//! ```
+
 use rayon::prelude::*;
 use std::mem;
 use std::ops::{Add, Mul};
@@ -131,13 +179,14 @@
 /// use rand::thread_rng;
 /// 
 /// let s = SecretKey::random(5, &mut thread_rng());
+/// let s = SecretKey::random(5, &mut thread_rng());
 /// ```
 pub struct SecretKey {
     s: polynomial::Polynomial,
 }
 
 impl SecretKey {
-    /// Creates a new random secret key.
+    /// Creates a new secret key.
     /// 
     /// # Arguments
     /// 
@@ -188,7 +237,9 @@
     /// use rand::thread_rng;
     /// 
     /// let s = SecretKey::random(5, &mut thread_rng());
-    /// ```
+    /// let s = SecretKey::random(5, &mut thread_rng());
+    /// ```
+    pub fn random(d: usize, rng: &mut impl rand::Rng) -> Self {
     pub fn random(d: usize, rng: &mut impl rand::Rng) -> Self {
         let s = polynomial::Polynomial::random(d, rng);
         SecretKey { s }
@@ -211,6 +262,7 @@
     /// use rand::thread_rng;
     /// 
     /// let s = SecretKey::random(5, &mut thread_rng());
+    /// let s = SecretKey::random(5, &mut thread_rng());
     /// let s_ref = s.as_ref();
     /// ```
     pub fn as_ref(&self) -> &polynomial::Polynomial {
@@ -230,6 +282,8 @@
 /// use homomorph::{PublicKey, SecretKey};
 /// use rand::thread_rng;
 /// 
+/// let secret_key = SecretKey::random(5, &mut thread_rng());
+/// let pk = PublicKey::random(3, 2, 5, &secret_key, &mut thread_rng());
 /// let secret_key = SecretKey::random(5, &mut thread_rng());
 /// let pk = PublicKey::random(3, 2, 5, &secret_key, &mut thread_rng());
 pub struct PublicKey {
@@ -237,7 +291,7 @@
 }
 
 impl PublicKey {
-    /// Creates a new random public key.
+    /// Creates a new public key.
     /// 
     /// # Arguments
     /// 
@@ -288,7 +342,10 @@
     /// 
     /// let secret_key = SecretKey::random(5, &mut thread_rng());
     /// let pk = PublicKey::random(3, 2, 5, &secret_key, &mut thread_rng());
-    /// ```
+    /// let secret_key = SecretKey::random(5, &mut thread_rng());
+    /// let pk = PublicKey::random(3, 2, 5, &secret_key, &mut thread_rng());
+    /// ```
+    pub fn random(dp: usize, delta: usize, tau: usize, secret_key: &SecretKey, rng: &mut impl rand::Rng) -> Self {
     pub fn random(dp: usize, delta: usize, tau: usize, secret_key: &SecretKey, rng: &mut impl rand::Rng) -> Self {
         let mut list = Vec::with_capacity(tau);
         for _ in 0..tau {
@@ -391,6 +448,7 @@
     /// ```
     pub fn generate_secret_key(&mut self, rng: &mut impl rand::Rng) {
         self.secret_key = Some(SecretKey::random(self.parameters.d, rng));
+        self.secret_key = Some(SecretKey::random(self.parameters.d, rng));
     }
 
     /// Generates a public key out of the private key.
@@ -416,6 +474,7 @@
     /// This function will panic if the secret key has not been generated yet.
     pub fn generate_public_key(&mut self, rng: &mut impl rand::Rng) {
         if let Some(secret_key) = &self.secret_key {
+            self.public_key = Some(PublicKey::random(self.parameters.dp, self.parameters.delta, self.parameters.tau, secret_key, rng));
             self.public_key = Some(PublicKey::random(self.parameters.dp, self.parameters.delta, self.parameters.tau, secret_key, rng));
         } else {
             panic!("Secret key not generated yet");
@@ -480,6 +539,7 @@
     /// let params = Parameters::new(6, 3, 2, 5);
     /// let mut context = Context::new(params);
     /// let secret_key = SecretKey::random(5, &mut thread_rng());
+    /// let secret_key = SecretKey::random(5, &mut thread_rng());
     /// context.set_secret_key(secret_key);
     /// ```
     pub fn set_secret_key(&mut self, secret_key: SecretKey) {
@@ -500,6 +560,8 @@
     /// 
     /// let params = Parameters::new(6, 3, 2, 5);
     /// let mut context = Context::new(params);
+    /// let secret_key = SecretKey::random(5, &mut thread_rng());
+    /// let public_key = PublicKey::random(3, 2, 5, &secret_key, &mut thread_rng());
     /// let secret_key = SecretKey::random(5, &mut thread_rng());
     /// let public_key = PublicKey::random(3, 2, 5, &secret_key, &mut thread_rng());
     /// context.set_public_key(public_key);
@@ -623,6 +685,23 @@
         result
     }
 
+    // Generates a random part of the integer interval \[1,`tau`\] as a vector of `bool`.
+    // 
+    // # Example
+    // 
+    // ```
+    // use homomorph::Data;
+    // use rand::thread_rng;
+    // 
+    // let part = Data::part(5, &mut thread_rng());
+    // 
+    // assert_eq!(part.len(), 5);
+    // 
+    // for bit in part {
+    //    assert!(bit == true || bit == false);
+    // }
+    // ```
+    fn part(tau: usize, rng: &mut impl rand::Rng) -> Vec<bool> {
     // Generates a random part of the integer interval \[1,`tau`\] as a vector of `bool`.
     // 
     // # Example
@@ -800,14 +879,11 @@
 }
 
 /// Take advantage of the properties of the system to add two `EncryptedData` instances.
-<<<<<<< HEAD
 /// 
 /// # Notes
 /// 
 /// Factor `d`/`delta` must be at least 20. 32 is a good value.
 // TODO: Use a better method to ensure the factor is at least 20.
-=======
->>>>>>> 18eaad76
 impl Add for EncryptedData {
     type Output = Self;
 
